import React from 'react';
import { BrowserRouter as Router, Routes, Route, Navigate } from 'react-router-dom';
<<<<<<< HEAD
import LandingPage from './pages/Landing';
import Login from './pages/auth/Login';
import Register from './pages/auth/Register';
import Home from './pages/Home';

=======
import LandingPage from './view_pages/landing_page';
import Login from './view_pages/logIn';
import SignUp from './view_pages/signUp';
import MainDashboard from './view_pages/main_dashboard';
import Opportunities from './view_pages/opportunities';
import Profile from './view_pages/profile';
import ContactSupport from './view_pages/contact_support';
import FAQ from './view_pages/faq';
import AboutUs from './view_pages/about_us';
import AboutUsInside from './view_pages/about_us_inside';
import Settings from './view_pages/settings';
import AllNotifications from './view_pages/all_notifications';
>>>>>>> cee36b98


const App: React.FC = () => {
  return (
    <Router>
      <Routes>
        {/* Public routes */}
        <Route path="/" element={<LandingPage />} />
        <Route path="/landing" element={<LandingPage />} />
        <Route path="/login" element={<Login />} />
        <Route path="/register" element={<Register />} />
        
<<<<<<< HEAD
        {/* Protected routes */}
        <Route path="/home" element={<Home />} />
        <Route path="/dashboard" element={<Home />} />
        
        {/* Fallback */}
        <Route path="*" element={<Navigate to="/" replace />} />
=======
        {/* Fallback: redirect unknown paths to root */}
        <Route path="/logIn" element={<Login />} />
        <Route path="/signUp" element={<SignUp />} />
        <Route path="/dashboard" element={<MainDashboard />} />
        <Route path="/opportunities" element={<Opportunities />} />
        <Route path="/profile" element={<Profile />} />
        <Route path="/contact-support" element={<ContactSupport />} />
        <Route path="/faq" element={<FAQ />} />
        <Route path="/about-us" element={<AboutUs />} />
        <Route path="/about us" element={<AboutUsInside />} />
        <Route path="/settings" element={<Settings />} />
        <Route path="/all-notifications" element={<AllNotifications />} />
        
        <Route path="*" element={<Navigate to="/landing_page" replace />} />
>>>>>>> cee36b98
      </Routes>
    </Router>
  );
};

export default App;<|MERGE_RESOLUTION|>--- conflicted
+++ resolved
@@ -1,26 +1,18 @@
 import React from 'react';
 import { BrowserRouter as Router, Routes, Route, Navigate } from 'react-router-dom';
-<<<<<<< HEAD
 import LandingPage from './pages/Landing';
 import Login from './pages/auth/Login';
 import Register from './pages/auth/Register';
 import Home from './pages/Home';
-
-=======
-import LandingPage from './view_pages/landing_page';
-import Login from './view_pages/logIn';
-import SignUp from './view_pages/signUp';
-import MainDashboard from './view_pages/main_dashboard';
-import Opportunities from './view_pages/opportunities';
-import Profile from './view_pages/profile';
-import ContactSupport from './view_pages/contact_support';
-import FAQ from './view_pages/faq';
-import AboutUs from './view_pages/about_us';
-import AboutUsInside from './view_pages/about_us_inside';
-import Settings from './view_pages/settings';
-import AllNotifications from './view_pages/all_notifications';
->>>>>>> cee36b98
-
+import MainDashboard from './pages/auth/main_dashboard';
+import Opportunities from './pages/auth/opportunities';
+import Profile from './pages/auth/profile';
+import ContactSupport from './pages/auth/contact_support';
+import FAQ from './pages/auth/faq';
+import AboutUs from './pages/auth/about_us';
+import AboutUsInside from './pages/auth/about_us_inside';
+import Settings from './pages/auth/settings';
+import AllNotifications from './pages/auth/all_notifications';
 
 const App: React.FC = () => {
   return (
@@ -32,29 +24,20 @@
         <Route path="/login" element={<Login />} />
         <Route path="/register" element={<Register />} />
         
-<<<<<<< HEAD
         {/* Protected routes */}
         <Route path="/home" element={<Home />} />
-        <Route path="/dashboard" element={<Home />} />
-        
-        {/* Fallback */}
-        <Route path="*" element={<Navigate to="/" replace />} />
-=======
-        {/* Fallback: redirect unknown paths to root */}
-        <Route path="/logIn" element={<Login />} />
-        <Route path="/signUp" element={<SignUp />} />
         <Route path="/dashboard" element={<MainDashboard />} />
         <Route path="/opportunities" element={<Opportunities />} />
         <Route path="/profile" element={<Profile />} />
         <Route path="/contact-support" element={<ContactSupport />} />
         <Route path="/faq" element={<FAQ />} />
         <Route path="/about-us" element={<AboutUs />} />
-        <Route path="/about us" element={<AboutUsInside />} />
+        <Route path="/about-us-inside" element={<AboutUsInside />} />
         <Route path="/settings" element={<Settings />} />
         <Route path="/all-notifications" element={<AllNotifications />} />
         
-        <Route path="*" element={<Navigate to="/landing_page" replace />} />
->>>>>>> cee36b98
+        {/* Fallback */}
+        <Route path="*" element={<Navigate to="/" replace />} />
       </Routes>
     </Router>
   );
